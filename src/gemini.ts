--- conflicted
+++ resolved
@@ -3,11 +3,7 @@
 
 import { GoogleGenAI } from "@google/genai";
 
-<<<<<<< HEAD
-const apiKey = process.env.GEMINI_API_KEY;
-=======
-const apiKey = 'process.env.GEMINI_API_KEY';
->>>>>>> 3d09bf9c
+const apiKey = 'AIzaSyCOveNVFplxXkakOl1Xg4uon8Ers5MceHI';
 console.log("🔑 GEMINI_API_KEY:", apiKey ? "Loaded" : "Not found");
 if (!apiKey) throw new Error("❌ GEMINI_API_KEY not found in .env file");
 
